--- conflicted
+++ resolved
@@ -71,26 +71,9 @@
         print(f"⚠️  Import failed for {module_path}.{attr_name}: {e}")
         return default_value
 
-<<<<<<< HEAD
 # Import delle impostazioni e configurazione
 load_settings = safe_import('core.config_module', 'load_settings', lambda: {})
 get_config = safe_import('core.config_module', 'get_config', lambda: None)
-=======
-# Import del sistema di configurazione con gestione robusta
-try:
-    # Prova importazione relativa (se eseguito come modulo)
-    from .main_03_configurazione_e_opzioni import get_config, load_settings
-except ImportError:
-    try:
-        # Fallback: importazione assoluta (se eseguito direttamente)
-        from main_03_configurazione_e_opzioni import get_config, load_settings
-    except ImportError as e:
-        logging.error(f"❌ Impossibile importare configurazione: {e}")
-        logging.error(
-            "💡 Assicurati di eseguire dal launcher principale: python main_00_launcher.py"
-        )
-        sys.exit(1)
->>>>>>> 454c532a
 
 # Import del bridge Ollama per AI
 OllamaBridge = safe_import('Artificial_Intelligence.Ollama.ollama_bridge', 'OllamaBridge', None)
@@ -108,23 +91,7 @@
 AudioFileTranscriptionThread = safe_import('Artificial_Intelligence.Riconoscimento_Vocale.managers.speech_recognition_manager', 'AudioFileTranscriptionThread', None)
 TTSThread = safe_import('Artificial_Intelligence.Sintesi_Vocale.managers.tts_manager', 'TTSThread', None)
 
-<<<<<<< HEAD
 # Import per OCR
-=======
-# Import VLM OCR - NUOVA IMPLEMENTAZIONE
-try:
-    from Artificial_Intelligence.Ollama.vlm_ocr import VLMOCR, get_vlm_ocr
-
-    VLM_OCR_AVAILABLE = True
-    logging.info("VLM OCR importato con successo")
-except ImportError as e:
-    VLM_OCR_AVAILABLE = False
-    VLMOCR = None
-    get_vlm_ocr = None
-    logging.warning(f"VLM OCR non disponibile: {e}")
-
-# Import del sistema di errori user-friendly
->>>>>>> 454c532a
 try:
     import pytesseract
     from PIL import Image
